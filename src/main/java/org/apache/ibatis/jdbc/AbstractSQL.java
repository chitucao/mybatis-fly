/**
 *    Copyright 2009-2019 the original author or authors.
 *
 *    Licensed under the Apache License, Version 2.0 (the "License");
 *    you may not use this file except in compliance with the License.
 *    You may obtain a copy of the License at
 *
 *       http://www.apache.org/licenses/LICENSE-2.0
 *
 *    Unless required by applicable law or agreed to in writing, software
 *    distributed under the License is distributed on an "AS IS" BASIS,
 *    WITHOUT WARRANTIES OR CONDITIONS OF ANY KIND, either express or implied.
 *    See the License for the specific language governing permissions and
 *    limitations under the License.
 */
package org.apache.ibatis.jdbc;

import java.io.IOException;
import java.util.ArrayList;
import java.util.Arrays;
import java.util.List;

/**
 * @author Clinton Begin
 * @author Jeff Butler
 * @author Adam Gent
 * @author Kazuki Shimizu
 */
public abstract class AbstractSQL<T> {

  private static final String AND = ") \nAND (";
  private static final String OR = ") \nOR (";

  private final SQLStatement sql = new SQLStatement();

  public abstract T getSelf();

  public T UPDATE(String table) {
    sql().statementType = SQLStatement.StatementType.UPDATE;
    sql().tables.add(table);
    return getSelf();
  }

  public T SET(String sets) {
    sql().sets.add(sets);
    return getSelf();
  }

  /**
   * @since 3.4.2
   */
  public T SET(String... sets) {
    sql().sets.addAll(Arrays.asList(sets));
    return getSelf();
  }

  public T INSERT_INTO(String tableName) {
    sql().statementType = SQLStatement.StatementType.INSERT;
    sql().tables.add(tableName);
    return getSelf();
  }

  public T VALUES(String columns, String values) {
    INTO_COLUMNS(columns);
    INTO_VALUES(values);
    return getSelf();
  }

  /**
   * @since 3.4.2
   */
  public T INTO_COLUMNS(String... columns) {
    sql().columns.addAll(Arrays.asList(columns));
    return getSelf();
  }

  /**
   * @since 3.4.2
   */
  public T INTO_VALUES(String... values) {
    List<String> list = sql().valueList.get(sql().valueList.size() - 1);
    for (String value : values) {
      list.add(value);
    }
    return getSelf();
  }

  public T SELECT(String columns) {
    sql().statementType = SQLStatement.StatementType.SELECT;
    sql().select.add(columns);
    return getSelf();
  }

  /**
   * @since 3.4.2
   */
  public T SELECT(String... columns) {
    sql().statementType = SQLStatement.StatementType.SELECT;
    sql().select.addAll(Arrays.asList(columns));
    return getSelf();
  }

  public T SELECT_DISTINCT(String columns) {
    sql().distinct = true;
    SELECT(columns);
    return getSelf();
  }

  /**
   * @since 3.4.2
   */
  public T SELECT_DISTINCT(String... columns) {
    sql().distinct = true;
    SELECT(columns);
    return getSelf();
  }

  public T DELETE_FROM(String table) {
    sql().statementType = SQLStatement.StatementType.DELETE;
    sql().tables.add(table);
    return getSelf();
  }

  public T FROM(String table) {
    sql().tables.add(table);
    return getSelf();
  }

  /**
   * @since 3.4.2
   */
  public T FROM(String... tables) {
    sql().tables.addAll(Arrays.asList(tables));
    return getSelf();
  }

  public T JOIN(String join) {
    sql().join.add(join);
    return getSelf();
  }

  /**
   * @since 3.4.2
   */
  public T JOIN(String... joins) {
    sql().join.addAll(Arrays.asList(joins));
    return getSelf();
  }

  public T INNER_JOIN(String join) {
    sql().innerJoin.add(join);
    return getSelf();
  }

  /**
   * @since 3.4.2
   */
  public T INNER_JOIN(String... joins) {
    sql().innerJoin.addAll(Arrays.asList(joins));
    return getSelf();
  }

  public T LEFT_OUTER_JOIN(String join) {
    sql().leftOuterJoin.add(join);
    return getSelf();
  }

  /**
   * @since 3.4.2
   */
  public T LEFT_OUTER_JOIN(String... joins) {
    sql().leftOuterJoin.addAll(Arrays.asList(joins));
    return getSelf();
  }

  public T RIGHT_OUTER_JOIN(String join) {
    sql().rightOuterJoin.add(join);
    return getSelf();
  }

  /**
   * @since 3.4.2
   */
  public T RIGHT_OUTER_JOIN(String... joins) {
    sql().rightOuterJoin.addAll(Arrays.asList(joins));
    return getSelf();
  }

  public T OUTER_JOIN(String join) {
    sql().outerJoin.add(join);
    return getSelf();
  }

  /**
   * @since 3.4.2
   */
  public T OUTER_JOIN(String... joins) {
    sql().outerJoin.addAll(Arrays.asList(joins));
    return getSelf();
  }

  public T WHERE(String conditions) {
    sql().where.add(conditions);
    sql().lastList = sql().where;
    return getSelf();
  }

  /**
   * @since 3.4.2
   */
  public T WHERE(String... conditions) {
    sql().where.addAll(Arrays.asList(conditions));
    sql().lastList = sql().where;
    return getSelf();
  }

  public T OR() {
    sql().lastList.add(OR);
    return getSelf();
  }

  public T AND() {
    sql().lastList.add(AND);
    return getSelf();
  }

  public T GROUP_BY(String columns) {
    sql().groupBy.add(columns);
    return getSelf();
  }

  /**
   * @since 3.4.2
   */
  public T GROUP_BY(String... columns) {
    sql().groupBy.addAll(Arrays.asList(columns));
    return getSelf();
  }

  public T HAVING(String conditions) {
    sql().having.add(conditions);
    sql().lastList = sql().having;
    return getSelf();
  }

  /**
   * @since 3.4.2
   */
  public T HAVING(String... conditions) {
    sql().having.addAll(Arrays.asList(conditions));
    sql().lastList = sql().having;
    return getSelf();
  }

  public T ORDER_BY(String columns) {
    sql().orderBy.add(columns);
    return getSelf();
  }

  /**
   * @since 3.4.2
   */
  public T ORDER_BY(String... columns) {
    sql().orderBy.addAll(Arrays.asList(columns));
    return getSelf();
  }

  /**
<<<<<<< HEAD
   * @Since 3.5.2
   * used to add a new inserted row while
   * do multi-row insert
   */
=======
   * Set the limit variable string(e.g. {@code "#{limit}"}).
   *
   * @param variable a limit variable string
   * @return a self instance
   * @since 3.5.2
   */
  public T LIMIT(String variable) {
    sql().limit = variable;
    return getSelf();
  }

  /**
   * Set the limit value.
   *
   * @param value an offset value
   * @return a self instance
   * @since 3.5.2
   */
  public T LIMIT(int value) {
    sql().limit = String.valueOf(value);
    return getSelf();
  }

  /**
   * Set the offset variable string(e.g. {@code "#{offset}"}).
   *
   * @param variable a offset variable string
   * @return a self instance
   * @since 3.5.2
   */
  public T OFFSET(String variable) {
    sql().offset = variable;
    return getSelf();
  }

  /**
   * Set the offset value.
   *
   * @param value an offset value
   * @return a self instance
   * @since 3.5.2
   */
  public T OFFSET(long value) {
    sql().offset = String.valueOf(value);
    return getSelf();
  }

>>>>>>> 3502f7ce
  public T ADD_ROW() {
    sql().valueList.add(new ArrayList<>());
    return getSelf();
  }

  private SQLStatement sql() {
    return sql;
  }

  public <A extends Appendable> A usingAppender(A a) {
    sql().sql(a);
    return a;
  }

  @Override
  public String toString() {
    StringBuilder sb = new StringBuilder();
    sql().sql(sb);
    return sb.toString();
  }

  private static class SafeAppendable {
    private final Appendable a;
    private boolean empty = true;

    public SafeAppendable(Appendable a) {
      super();
      this.a = a;
    }

    public SafeAppendable append(CharSequence s) {
      try {
        if (empty && s.length() > 0) {
          empty = false;
        }
        a.append(s);
      } catch (IOException e) {
        throw new RuntimeException(e);
      }
      return this;
    }

    public boolean isEmpty() {
      return empty;
    }

  }

  private static class SQLStatement {

    public enum StatementType {
      DELETE, INSERT, SELECT, UPDATE
    }

    StatementType statementType;
<<<<<<< HEAD
    List<String> sets = new ArrayList<String>();
    List<String> select = new ArrayList<String>();
    List<String> tables = new ArrayList<String>();
    List<String> join = new ArrayList<String>();
    List<String> innerJoin = new ArrayList<String>();
    List<String> outerJoin = new ArrayList<String>();
    List<String> leftOuterJoin = new ArrayList<String>();
    List<String> rightOuterJoin = new ArrayList<String>();
    List<String> where = new ArrayList<String>();
    List<String> having = new ArrayList<String>();
    List<String> groupBy = new ArrayList<String>();
    List<String> orderBy = new ArrayList<String>();
    List<String> lastList = new ArrayList<String>();
    List<String> columns = new ArrayList<String>();
    List<List<String>> valueList = new ArrayList<>();
=======
    List<String> sets = new ArrayList<>();
    List<String> select = new ArrayList<>();
    List<String> tables = new ArrayList<>();
    List<String> join = new ArrayList<>();
    List<String> innerJoin = new ArrayList<>();
    List<String> outerJoin = new ArrayList<>();
    List<String> leftOuterJoin = new ArrayList<>();
    List<String> rightOuterJoin = new ArrayList<>();
    List<String> where = new ArrayList<>();
    List<String> having = new ArrayList<>();
    List<String> groupBy = new ArrayList<>();
    List<String> orderBy = new ArrayList<>();
    List<String> lastList = new ArrayList<>();
    List<String> columns = new ArrayList<>();
    List<List<String>> values = new ArrayList<>();
>>>>>>> 3502f7ce
    boolean distinct;
    String offset;
    String limit;

    public SQLStatement() {
      // Prevent Synthetic Access
      valueList.add(new ArrayList<>());
    }

    private void sqlClause(SafeAppendable builder, String keyword, List<String> parts, String open, String close,
                           String conjunction) {
      if (!parts.isEmpty()) {
        if (!builder.isEmpty()) {
          builder.append("\n");
        }
        builder.append(keyword);
        builder.append(" ");
        builder.append(open);
        String last = "________";
        for (int i = 0, n = parts.size(); i < n; i++) {
          String part = parts.get(i);
          if (i > 0 && !part.equals(AND) && !part.equals(OR) && !last.equals(AND) && !last.equals(OR)) {
            builder.append(conjunction);
          }
          builder.append(part);
          last = part;
        }
        builder.append(close);
      }
    }

    private String selectSQL(SafeAppendable builder) {
      if (distinct) {
        sqlClause(builder, "SELECT DISTINCT", select, "", "", ", ");
      } else {
        sqlClause(builder, "SELECT", select, "", "", ", ");
      }

      sqlClause(builder, "FROM", tables, "", "", ", ");
      joins(builder);
      sqlClause(builder, "WHERE", where, "(", ")", " AND ");
      sqlClause(builder, "GROUP BY", groupBy, "", "", ", ");
      sqlClause(builder, "HAVING", having, "(", ")", " AND ");
      sqlClause(builder, "ORDER BY", orderBy, "", "", ", ");
      if (limit != null) {
        builder.append(" LIMIT ").append(limit);
      }
      if (offset != null) {
        builder.append(" OFFSET ").append(offset);
      }
      return builder.toString();
    }

    private void joins(SafeAppendable builder) {
      sqlClause(builder, "JOIN", join, "", "", "\nJOIN ");
      sqlClause(builder, "INNER JOIN", innerJoin, "", "", "\nINNER JOIN ");
      sqlClause(builder, "OUTER JOIN", outerJoin, "", "", "\nOUTER JOIN ");
      sqlClause(builder, "LEFT OUTER JOIN", leftOuterJoin, "", "", "\nLEFT OUTER JOIN ");
      sqlClause(builder, "RIGHT OUTER JOIN", rightOuterJoin, "", "", "\nRIGHT OUTER JOIN ");
    }

    private String insertSQL(SafeAppendable builder) {
      sqlClause(builder, "INSERT INTO", tables, "", "", "");
      sqlClause(builder, "", columns, "(", ")", ", ");
      for (int i = 0; i < valueList.size(); i++) {
        sqlClause(builder, i > 0 ? "," : "VALUES", valueList.get(i), "(", ")", ", ");
      }
      return builder.toString();
    }

    private String deleteSQL(SafeAppendable builder) {
      sqlClause(builder, "DELETE FROM", tables, "", "", "");
      sqlClause(builder, "WHERE", where, "(", ")", " AND ");
      if (limit != null) {
        builder.append(" LIMIT ").append(limit);
      }
      return builder.toString();
    }

    private String updateSQL(SafeAppendable builder) {
      sqlClause(builder, "UPDATE", tables, "", "", "");
      joins(builder);
      sqlClause(builder, "SET", sets, "", "", ", ");
      sqlClause(builder, "WHERE", where, "(", ")", " AND ");
      if (limit != null) {
        builder.append(" LIMIT ").append(limit);
      }
      return builder.toString();
    }

    public String sql(Appendable a) {
      SafeAppendable builder = new SafeAppendable(a);
      if (statementType == null) {
        return null;
      }

      String answer;

      switch (statementType) {
        case DELETE:
          answer = deleteSQL(builder);
          break;

        case INSERT:
          answer = insertSQL(builder);
          break;

        case SELECT:
          answer = selectSQL(builder);
          break;

        case UPDATE:
          answer = updateSQL(builder);
          break;

        default:
          answer = null;
      }

      return answer;
    }
  }
}<|MERGE_RESOLUTION|>--- conflicted
+++ resolved
@@ -266,12 +266,11 @@
   }
 
   /**
-<<<<<<< HEAD
    * @Since 3.5.2
    * used to add a new inserted row while
    * do multi-row insert
    */
-=======
+  /**
    * Set the limit variable string(e.g. {@code "#{limit}"}).
    *
    * @param variable a limit variable string
@@ -319,7 +318,6 @@
     return getSelf();
   }
 
->>>>>>> 3502f7ce
   public T ADD_ROW() {
     sql().valueList.add(new ArrayList<>());
     return getSelf();
@@ -375,7 +373,6 @@
     }
 
     StatementType statementType;
-<<<<<<< HEAD
     List<String> sets = new ArrayList<String>();
     List<String> select = new ArrayList<String>();
     List<String> tables = new ArrayList<String>();
@@ -391,23 +388,6 @@
     List<String> lastList = new ArrayList<String>();
     List<String> columns = new ArrayList<String>();
     List<List<String>> valueList = new ArrayList<>();
-=======
-    List<String> sets = new ArrayList<>();
-    List<String> select = new ArrayList<>();
-    List<String> tables = new ArrayList<>();
-    List<String> join = new ArrayList<>();
-    List<String> innerJoin = new ArrayList<>();
-    List<String> outerJoin = new ArrayList<>();
-    List<String> leftOuterJoin = new ArrayList<>();
-    List<String> rightOuterJoin = new ArrayList<>();
-    List<String> where = new ArrayList<>();
-    List<String> having = new ArrayList<>();
-    List<String> groupBy = new ArrayList<>();
-    List<String> orderBy = new ArrayList<>();
-    List<String> lastList = new ArrayList<>();
-    List<String> columns = new ArrayList<>();
-    List<List<String>> values = new ArrayList<>();
->>>>>>> 3502f7ce
     boolean distinct;
     String offset;
     String limit;
